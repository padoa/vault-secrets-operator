package vault

import (
	"context"
	"crypto/sha256"
	"encoding/base64"
	"encoding/json"
	"fmt"
	"io/ioutil"
	"os"
	"strconv"
	"time"

	gcpmetadata "cloud.google.com/go/compute/metadata"
	gcpcredentials "cloud.google.com/go/iam/credentials/apiv1"
	"github.com/aws/aws-sdk-go/aws"
	awscredentials "github.com/aws/aws-sdk-go/aws/credentials"
	"github.com/aws/aws-sdk-go/aws/credentials/stscreds"
	awsdefaults "github.com/aws/aws-sdk-go/aws/defaults"
	"github.com/aws/aws-sdk-go/aws/ec2metadata"
	"github.com/aws/aws-sdk-go/aws/endpoints"
	awssession "github.com/aws/aws-sdk-go/aws/session"
	"github.com/aws/aws-sdk-go/service/sts"
	"github.com/hashicorp/vault/api"
	"github.com/padoa/go-azure-msi/msi"
	"github.com/pkg/errors"
	"golang.org/x/oauth2/google"
	"google.golang.org/api/iam/v1"
	gcpcredentialspb "google.golang.org/genproto/googleapis/iam/credentials/v1"
	logf "sigs.k8s.io/controller-runtime/pkg/log"
)

var (
	// log is our customized logger.
	log = logf.Log.WithName("vault")

	// SharedClient is our Vault client wich is used for the token auth method and the kubernetes auth method with a
	// a globally configured Vault role via the VAULT_KUBERNETES_ROLE environment variable.
	// The client is then used for all requests against Vault, except for secrets, which have the vaultRole property
	// specified.
	// If the operator is configured with the kubernetes auth method, but without a VAULT_KUBERNETES_ROLE the client can
	// be nil. When the client is nil every secret must contain the vaultRole property.
	SharedClient *Client

	// ReconciliationTime specify the time in seconds after a vault secret is reconciled.
	ReconciliationTime int
)

// InitSharedClient is used to initialize the shared client, when the VAULT_KUBERNETES_ROLE is specified.
func InitSharedClient() error {
	var err error

	// Parse the environment variable for the reconciliation time. If the time is not specify we set it to 0.
	// If the reconciliation time is 0 we skip the reconciliation of a vault secret.
	// The reconciliation time can be specified via the VAULT_RECONCILIATION_TIME environment variable.
	if ReconciliationTime, err = strconv.Atoi(os.Getenv("VAULT_RECONCILIATION_TIME")); err != nil {
		log.WithValues("ReconciliationTime", 0).Info("Reconciliation will be skipped because it is 0.")
		ReconciliationTime = 0
	} else {
		log.WithValues("ReconciliationTime", ReconciliationTime).Info("Reconciliation is enabled.")
	}

	vaultKubernetesRole := os.Getenv("VAULT_KUBERNETES_ROLE")
	SharedClient, err = CreateClient(vaultKubernetesRole)
	if err != nil {
		return err
	}

	return nil
}

// CreateClient is used by the InitSharedClient and directly for a reconciliation loop to create a new Vault client.
func CreateClient(vaultKubernetesRole string) (*Client, error) {
	vaultAddress := os.Getenv("VAULT_ADDRESS")
	vaultHeader := os.Getenv("VAULT_HEADER")
	vaultAuthMethod := os.Getenv("VAULT_AUTH_METHOD")
	vaultToken := os.Getenv("VAULT_TOKEN")
	vaultTokenPath := os.Getenv("VAULT_TOKEN_PATH")
	vaultTokenLeaseDuration := os.Getenv("VAULT_TOKEN_LEASE_DURATION")
	vaultRenewToken := os.Getenv("VAULT_RENEW_TOKEN")
	vaultTokenRenewalInterval := os.Getenv("VAULT_TOKEN_RENEWAL_INTERVAL")
	vaultTokenRenewalRetryInterval := os.Getenv("VAULT_TOKEN_RENEWAL_RETRY_INTERVAL")
	vaultKubernetesPath := os.Getenv("VAULT_KUBERNETES_PATH")
	vaultAppRolePath := os.Getenv("VAULT_APP_ROLE_PATH")
	vaultAzurePath := os.Getenv("VAULT_AZURE_PATH")
	vaultAzureRole := os.Getenv("VAULT_AZURE_ROLE")
	vaultAzureIsScaleset := os.Getenv("VAULT_AZURE_ISSCALESET")
	vaultAwsRegion := os.Getenv("VAULT_AWS_REGION")
	vaultAwsPath := os.Getenv("VAULT_AWS_PATH")
	vaultAwsAuthType := os.Getenv("VAULT_AWS_AUTH_TYPE")
	vaultAwsRole := os.Getenv("VAULT_AWS_ROLE")
	vaultGcpPath := os.Getenv("VAULT_GCP_PATH")
	vaultGcpAuthType := os.Getenv("VAULT_GCP_AUTH_TYPE")
	vaultGcpRole := os.Getenv("VAULT_GCP_ROLE")
	vaultGcpServiceAccountEmail := os.Getenv("VAULT_GCP_SERVICE_ACCOUNT_EMAIL")
	vaultTokenMaxTTL := os.Getenv("VAULT_TOKEN_MAX_TTL")
	vaultNamespace := os.Getenv("VAULT_NAMESPACE")
	vaultPKIRenew := os.Getenv("VAULT_PKI_RENEW")
<<<<<<< HEAD
	vaultDatabaseRenew := os.Getenv("VAULT_DATABASE_RENEW")
=======
	vaultAzureMsiObjectID := os.Getenv("AZURE_MSI_OBJECT_ID")
>>>>>>> 07e1879a

	// Create new Vault configuration. This configuration is used to create the
	// API client. We set the timeout of the HTTP client to 10 seconds.
	// See: https://medium.com/@nate510/don-t-use-go-s-default-http-client-4804cb19f779
	config := api.DefaultConfig()
	config.Address = vaultAddress

	apiClient, err := api.NewClient(config)
	if err != nil {
		return nil, err
	}

	renewToken, err := strconv.ParseBool(vaultRenewToken)
	if err != nil {
		renewToken = true
	}

	if len(vaultPKIRenew) == 0 {
		vaultPKIRenew = "72h"
	}

	if len(vaultDatabaseRenew) == 0 {
		vaultDatabaseRenew = "168h"
	}

	pkiRenew, err := time.ParseDuration(vaultPKIRenew)
	if err != nil {
		return nil, err
	}

	databaseRenew, err := time.ParseDuration(vaultDatabaseRenew)
	if err != nil {
		return nil, err
	}

	// Check which authentication method should be used.
	if vaultAuthMethod == "token" {
		// Check the required token and the provided lease duration for the
		// token. If the values are empty or the lease duration could not be
		// parsed we return an error.
		if vaultToken == "" {
			// If the token is not passed via environment variable we check if,
			// we can load the token from a file. Therefor a volume must be
			// mounted to the container and the path to the token must be
			// provided.
			if vaultTokenPath == "" {
				return nil, fmt.Errorf("missing vault token")
			}

			t, err := ioutil.ReadFile(vaultTokenPath)
			if err != nil {
				return nil, err
			}

			vaultToken = string(t)
		}

		if vaultTokenLeaseDuration == "" {
			return nil, fmt.Errorf("missing lease duration for vault token")
		}

		tokenLeaseDuration, err := strconv.Atoi(vaultTokenLeaseDuration)
		if err != nil {
			return nil, err
		}

		tokenRenewalInterval, err := strconv.ParseFloat(vaultTokenRenewalInterval, 64)
		if err != nil {
			tokenRenewalInterval = float64(tokenLeaseDuration) * 0.5
		}

		tokenRenewalRetryInterval, err := strconv.ParseFloat(vaultTokenRenewalRetryInterval, 64)
		if err != nil {
			tokenRenewalRetryInterval = 30.0
		}

		// Set the token, which should be used for the interaction with Vault.
		apiClient.SetToken(vaultToken)

		return &Client{
			client:                    apiClient,
			renewToken:                renewToken,
			tokenLeaseDuration:        tokenLeaseDuration,
			tokenRenewalInterval:      tokenRenewalInterval,
			tokenRenewalRetryInterval: tokenRenewalRetryInterval,
			rootVaultNamespace:        vaultNamespace,
<<<<<<< HEAD
			PKIRenew:                  PKIRenew,
			DatabaseRenew:             databaseRenew,
=======
			pkiRenew:                  pkiRenew,
>>>>>>> 07e1879a
		}, nil
	}

	if vaultAuthMethod == "kubernetes" {
		// Check the required mount path and role for the Kubernetes Auth
		// Method. If one of the env variable is missing we return an error.
		if vaultKubernetesPath == "" {
			return nil, fmt.Errorf("missing Kubernetes auth path")
		}

		// For the shared client the Vault role must be specified via the VAULT_KUBERNETES_ROLE environment variable.
		// If this environment variable is missing we return nil instead of an error, because the operator will work as
		// usual, when each secret specifies the vaultRole property.
		if vaultKubernetesRole == "" {
			return nil, nil
		}

		// Read the service account token value and create a map for the
		// authentication against Vault.
		kubeToken, err := ioutil.ReadFile("/var/run/secrets/kubernetes.io/serviceaccount/token")
		if err != nil {
			return nil, err
		}

		data := make(map[string]interface{})
		data["jwt"] = string(kubeToken)
		data["role"] = vaultKubernetesRole

		// Authenticate against vault using the Kubernetes Auth Method and set
		// the token which the client should use for further interactions with
		// Vault. We also set the lease duration of the token for the renew
		// function.
		secret, err := apiClient.Logical().Write(vaultKubernetesPath+"/login", data)
		if err != nil {
			return nil, err
		} else if secret.Auth == nil {
			return nil, fmt.Errorf("missing authentication information")
		}

		tokenLeaseDuration := secret.Auth.LeaseDuration

		tokenRenewalInterval, err := strconv.ParseFloat(vaultTokenRenewalInterval, 64)
		if err != nil {
			tokenRenewalInterval = float64(tokenLeaseDuration) * 0.5
		}

		tokenRenewalRetryInterval, err := strconv.ParseFloat(vaultTokenRenewalRetryInterval, 64)
		if err != nil {
			tokenRenewalRetryInterval = 30.0
		}

		apiClient.SetToken(secret.Auth.ClientToken)

		return &Client{
			client:                    apiClient,
			renewToken:                renewToken,
			tokenLeaseDuration:        tokenLeaseDuration,
			tokenRenewalInterval:      tokenRenewalInterval,
			tokenRenewalRetryInterval: tokenRenewalRetryInterval,
			rootVaultNamespace:        vaultNamespace,
<<<<<<< HEAD
			PKIRenew:                  PKIRenew,
			DatabaseRenew:             databaseRenew,
=======
			pkiRenew:                  pkiRenew,
>>>>>>> 07e1879a
		}, nil
	}

	if vaultAuthMethod == "approle" {
		vaultRoleID := setVaultIDs("role")
		vaultSecretID := setVaultIDs("secret")

		if vaultRoleID == "" {
			return nil, fmt.Errorf("missing role id for AppRole auth method")
		}
		if vaultSecretID == "" {
			return nil, fmt.Errorf("missing secret id for AppRole auth method")
		}

		appRolePath := "auth/approle"
		if vaultAppRolePath != "" {
			appRolePath = vaultAppRolePath
		}

		data := make(map[string]interface{})
		data["role_id"] = vaultRoleID
		data["secret_id"] = vaultSecretID

		// Authenticate against vault using the AppRole Auth Method and set
		// the token which the client should use for further interactions with
		// Vault. We also set the lease duration of the token for the renew
		// function.
		secret, err := apiClient.Logical().Write(appRolePath+"/login", data)
		if err != nil {
			return nil, err
		} else if secret.Auth == nil {
			return nil, fmt.Errorf("missing authentication information")
		}

		tokenLeaseDuration := secret.Auth.LeaseDuration

		tokenRenewalInterval, err := strconv.ParseFloat(vaultTokenRenewalInterval, 64)
		if err != nil {
			tokenRenewalInterval = float64(tokenLeaseDuration) * 0.5
		}

		tokenRenewalRetryInterval, err := strconv.ParseFloat(vaultTokenRenewalRetryInterval, 64)
		if err != nil {
			tokenRenewalRetryInterval = 30.0
		}

		tokenMaxTTL, err := strconv.Atoi(vaultTokenMaxTTL)
		if err != nil {
			// Vault default max TTL is 32 days, use 16 days as the reasonable default if
			// VAULT_TOKEN_MAX_TTL not set.
			// https://learn.hashicorp.com/tutorials/vault/tokens
			tokenMaxTTL = 16 * 24 * 60 * 60
		}

		apiClient.SetToken(secret.Auth.ClientToken)

		return &Client{
			client:                    apiClient,
			renewToken:                renewToken,
			tokenLeaseDuration:        tokenLeaseDuration,
			tokenRenewalInterval:      tokenRenewalInterval,
			tokenRenewalRetryInterval: tokenRenewalRetryInterval,
			tokenMaxTTL:               tokenMaxTTL,
			rootVaultNamespace:        vaultNamespace,
			requestToken: func(c *Client) error {
				secret, err := apiClient.Logical().Write(appRolePath+"/login", data)
				if err != nil {
					return err
				}
				c.client.SetToken(secret.Auth.ClientToken)
				// Update token lease duration and renewal interval
				c.tokenLeaseDuration = secret.Auth.LeaseDuration
				c.tokenRenewalInterval, err = strconv.ParseFloat(vaultTokenRenewalInterval, 64)
				if err != nil {
					c.tokenRenewalInterval = float64(c.tokenLeaseDuration) * 0.5
				}
				return nil
			},
<<<<<<< HEAD
			PKIRenew:      PKIRenew,
			DatabaseRenew: databaseRenew,
=======
			pkiRenew: pkiRenew,
>>>>>>> 07e1879a
		}, nil
	}

	if vaultAuthMethod == "azure" {
		// Check the required mount path and role for the Kubernetes Auth
		// Method. If one of the env variable is missing we return an error.
		if vaultAzurePath == "" {
			vaultAzurePath = "auth/azure"
		}

		// For the shared client the Vault role must be specified via the VAULT_KUBERNETES_ROLE environment variable.
		// If this environment variable is missing we return nil instead of an error, because the operator will work as
		// usual, when each secret specifies the vaultRole property.
		if vaultAzureRole == "" {
			vaultAzureRole = "default"
		}

		// Read the service account token value and create a map for the
		// authentication against Vault.
		msiToken, err := msi.GetMsiToken(vaultAzureMsiObjectID)
		if err != nil {
			return nil, err
		}
		metadata, err := msi.GetInstanceMetadata()
		if err != nil {
			return nil, err
		}

		data := make(map[string]interface{})
		data["jwt"] = string(msiToken.AccessToken)
		data["role"] = vaultAzureRole
		data["subscription_id"] = metadata.SubscriptionId
		data["resource_group_name"] = metadata.ResourceGroupName
		if vaultAzureIsScaleset == "true" {
			data["vmss_name"] = metadata.VMssName
		} else {
			data["vm_name"] = metadata.VMName
		}

		// Authenticate against vault using the Azure Auth Method and set
		// the token which the client should use for further interactions with
		// Vault. We also set the lease duration of the token for the renew
		// function.
		secret, err := apiClient.Logical().Write(vaultAzurePath+"/login", data)
		if err != nil {
			return nil, err
		} else if secret.Auth == nil {
			return nil, fmt.Errorf("missing authentication information")
		}

		tokenLeaseDuration := secret.Auth.LeaseDuration

		tokenRenewalInterval, err := strconv.ParseFloat(vaultTokenRenewalInterval, 64)
		if err != nil {
			tokenRenewalInterval = float64(tokenLeaseDuration) * 0.5
		}

		tokenRenewalRetryInterval, err := strconv.ParseFloat(vaultTokenRenewalRetryInterval, 64)
		if err != nil {
			tokenRenewalRetryInterval = 30.0
		}

		apiClient.SetToken(secret.Auth.ClientToken)

		return &Client{
			client:                    apiClient,
			renewToken:                renewToken,
			tokenLeaseDuration:        tokenLeaseDuration,
			tokenRenewalInterval:      tokenRenewalInterval,
			tokenRenewalRetryInterval: tokenRenewalRetryInterval,
			rootVaultNamespace:        vaultNamespace,
<<<<<<< HEAD
			PKIRenew:                  PKIRenew,
			DatabaseRenew:             databaseRenew,
=======
			pkiRenew:                  pkiRenew,
>>>>>>> 07e1879a
		}, nil

	}

	if vaultAuthMethod == "aws" {
		// Check the required mount path and role for the AWS Auth
		// Method. If one of the env variable is missing we return an error.
		if vaultAwsPath == "" {
			vaultAwsPath = "auth/aws"
		}

		var awsLoginDataFunc func() (map[string]interface{}, error)

		switch vaultAwsAuthType {
		case "ec2":
			awsLoginDataFunc = func() (map[string]interface{}, error) {
				sess, err := awssession.NewSession()
				if err != nil {
					return nil, errors.Wrap(err, "error creating a new session to create ec2metadata")
				}
				metadataSvc := ec2metadata.New(sess)
				doc, err := metadataSvc.GetDynamicData("/instance-identity/document")
				if err != nil {
					return nil, fmt.Errorf("error requesting doc: %w", err)
				}

				signature, err := metadataSvc.GetDynamicData("/instance-identity/signature")
				if err != nil {
					return nil, fmt.Errorf("error requesting signature: %w", err)
				}

				kubeToken, err := ioutil.ReadFile("/var/run/secrets/kubernetes.io/serviceaccount/token")
				if err != nil {
					return nil, err
				}
				if err != nil {
					return nil, err
				}

				nonce := fmt.Sprintf("%x", sha256.Sum256(kubeToken))

				return map[string]interface{}{
					"identity":  base64.StdEncoding.EncodeToString([]byte(doc)),
					"signature": signature,
					"nonce":     nonce,
					"role":      vaultAwsRole,
				}, nil
			}
		case "iam":
			awsLoginDataFunc = func() (map[string]interface{}, error) {
				var providers []awscredentials.Provider

				// Load in AWS env variables if exist.
				roleARN := os.Getenv("AWS_ROLE_ARN")
				tokenPath := os.Getenv("AWS_WEB_IDENTITY_TOKEN_FILE")
				roleSessionName := os.Getenv("AWS_ROLE_SESSION_NAME")

				if roleARN != "" && tokenPath != "" {
					sess, err := awssession.NewSession()
					if err != nil {
						return nil, errors.Wrap(err, "error creating a new session to create a WebIdentityRoleProvider")
					}
					webIdentityProvider := stscreds.NewWebIdentityRoleProvider(sts.New(sess), roleARN, roleSessionName, tokenPath)

					// Add the web identity role credential provider
					providers = append(providers, webIdentityProvider)
				}

				// Add the environment credential provider
				providers = append(providers, &awscredentials.EnvProvider{})

				// Add the remote provider
				def := awsdefaults.Get()
				providers = append(providers, awsdefaults.RemoteCredProvider(*def.Config, def.Handlers))

				// Create the credentials required to access the API.
				creds := awscredentials.NewChainCredentials(providers)
				if creds == nil {
					return nil, fmt.Errorf("could not compile valid credential providers from environment, web identity or instance metadata")
				}

				stsSession, err := awssession.NewSessionWithOptions(awssession.Options{
					Config: aws.Config{
						Credentials:      creds,
						Region:           aws.String(vaultAwsRegion),
						EndpointResolver: endpoints.ResolverFunc(stsSigningResolver),
					},
				})
				if err != nil {
					return nil, err
				}

				var params *sts.GetCallerIdentityInput
				svc := sts.New(stsSession)
				stsRequest, _ := svc.GetCallerIdentityRequest(params)
				stsRequest.HTTPRequest.Header.Add("X-Vault-AWS-IAM-Server-ID", vaultHeader)

				// Sign the request
				stsRequest.Sign()

				// Now extract out the relevant parts of the request
				headersJson, err := json.Marshal(stsRequest.HTTPRequest.Header)
				if err != nil {
					return nil, err
				}
				requestBody, err := ioutil.ReadAll(stsRequest.HTTPRequest.Body)
				if err != nil {
					return nil, err
				}
				return map[string]interface{}{
					"iam_http_request_method": stsRequest.HTTPRequest.Method,
					"iam_request_url":         base64.StdEncoding.EncodeToString([]byte(stsRequest.HTTPRequest.URL.String())),
					"iam_request_headers":     base64.StdEncoding.EncodeToString(headersJson),
					"iam_request_body":        base64.StdEncoding.EncodeToString(requestBody),
					"role":                    vaultAwsRole,
				}, nil
			}
		default:
			awsLoginDataFunc = func() (map[string]interface{}, error) {
				return nil, fmt.Errorf("invalid aws authentication type")
			}
		}

		// Create login data according to AWS Auth Type
		data, err := awsLoginDataFunc()
		if err != nil {
			return nil, err
		}

		// Authenticate against vault using the AWS Auth Method and set
		// the token which the client should use for further interactions with
		// Vault. We also set the lease duration of the token for the renew
		// function.
		secret, err := apiClient.Logical().Write(vaultAwsPath+"/login", data)
		if err != nil {
			return nil, err
		} else if secret.Auth == nil {
			return nil, fmt.Errorf("missing authentication information")
		}

		tokenLeaseDuration := secret.Auth.LeaseDuration

		tokenRenewalInterval, err := strconv.ParseFloat(vaultTokenRenewalInterval, 64)
		if err != nil {
			tokenRenewalInterval = float64(tokenLeaseDuration) * 0.5
		}

		tokenRenewalRetryInterval, err := strconv.ParseFloat(vaultTokenRenewalRetryInterval, 64)
		if err != nil {
			tokenRenewalRetryInterval = 30.0
		}

		// Tokens have to be reissued after a short period
		tokenMaxTTL, err := strconv.Atoi(vaultTokenMaxTTL)
		if err != nil {
			// Vault default max TTL is 32 days, use 16 days as the reasonable default if
			// VAULT_TOKEN_MAX_TTL not set.
			// https://learn.hashicorp.com/tutorials/vault/tokens
			tokenMaxTTL = 16 * 24 * 60 * 60
		}

		apiClient.SetToken(secret.Auth.ClientToken)

		return &Client{
			client:                    apiClient,
			renewToken:                renewToken,
			tokenLeaseDuration:        tokenLeaseDuration,
			tokenRenewalInterval:      tokenRenewalInterval,
			tokenRenewalRetryInterval: tokenRenewalRetryInterval,
			rootVaultNamespace:        vaultNamespace,
			tokenMaxTTL:               tokenMaxTTL,
			requestToken: func(c *Client) error {
				data, err := awsLoginDataFunc()
				if err != nil {
					return err
				}
				secret, err := apiClient.Logical().Write(vaultAwsPath+"/login", data)
				if err != nil {
					return err
				}
				c.client.SetToken(secret.Auth.ClientToken)
				// Update token lease duration and renewal interval
				c.tokenLeaseDuration = secret.Auth.LeaseDuration
				c.tokenRenewalInterval, err = strconv.ParseFloat(vaultTokenRenewalInterval, 64)
				if err != nil {
					c.tokenRenewalInterval = float64(c.tokenLeaseDuration) * 0.5
				}
				return nil
			},
<<<<<<< HEAD
			PKIRenew:      PKIRenew,
			DatabaseRenew: databaseRenew,
=======
			pkiRenew: pkiRenew,
>>>>>>> 07e1879a
		}, nil
	}

	if vaultAuthMethod == "gcp" {

		// Check the required mount path and role for the GCP Auth
		// Method. If one of the env variable is missing we return an error.
		if vaultGcpPath == "" {
			vaultGcpPath = "auth/gcp"
		}

		var gcpLoginDataFunc func() (map[string]interface{}, error)

		switch vaultGcpAuthType {
		case "gce":
			gcpLoginDataFunc = func() (map[string]interface{}, error) {
				// Read the service account token value and create a map for the
				// authentication against Vault.
				tokenSource, err := google.DefaultTokenSource(context.TODO(), iam.CloudPlatformScope)
				if err != nil {
					return nil, err
				}
				jwt, err := tokenSource.Token()
				if err != nil {
					return nil, err
				}

				return map[string]interface{}{
					"jwt":  jwt.AccessToken,
					"role": vaultGcpRole,
				}, nil
			}
		case "iam":
			gcpLoginDataFunc = func() (map[string]interface{}, error) {
				// Read the service account token value and create a map for the
				// authentication against Vault.
				c, err := gcpcredentials.NewIamCredentialsClient(context.TODO())
				if err != nil {
					return nil, fmt.Errorf("could not create IAM client: %w", err)
				}

				if vaultGcpServiceAccountEmail == "" {
					metadataClient := gcpmetadata.NewClient(nil)
					vaultGcpServiceAccountEmail, err = metadataClient.Email("default")
					if err != nil {
						return nil, fmt.Errorf("could not obtain service account from credentials; a service account to authenticate as must be provided")
					}
				}

				ttl := time.Minute * time.Duration(15)
				jwtPayload := map[string]interface{}{
					"aud": fmt.Sprintf("vault/%s", vaultGcpRole),
					"sub": vaultGcpServiceAccountEmail,
					"exp": time.Now().Add(ttl).Unix(),
				}

				payloadBytes, err := json.Marshal(jwtPayload)
				if err != nil {
					return nil, fmt.Errorf("could not convert JWT payload to JSON string: %w", err)
				}

				resourceName := fmt.Sprintf("projects/-/serviceAccounts/%s", vaultGcpServiceAccountEmail)
				req := &gcpcredentialspb.SignJwtRequest{
					Name:    resourceName,
					Payload: string(payloadBytes),
				}
				resp, err := c.SignJwt(context.TODO(), req)
				if err != nil {
					return nil, fmt.Errorf("unable to sign JWT for %s using given Vault credentials: %w", resourceName, err)
				}

				return map[string]interface{}{
					"jwt":  resp.SignedJwt,
					"role": vaultGcpRole,
				}, nil
			}
		default:
			gcpLoginDataFunc = func() (map[string]interface{}, error) {
				return nil, fmt.Errorf("invalid gcp authentication type")
			}
		}

		// Create login data according to GCP Auth Type
		data, err := gcpLoginDataFunc()
		if err != nil {
			return nil, err
		}

		// Authenticate against vault using the GCP Auth Method and set
		// the token which the client should use for further interactions with
		// Vault. We also set the lease duration of the token for the renew
		// function.
		secret, err := apiClient.Logical().Write(vaultGcpPath+"/login", data)
		if err != nil {
			return nil, err
		} else if secret.Auth == nil {
			return nil, fmt.Errorf("missing authentication information")
		}

		tokenLeaseDuration := secret.Auth.LeaseDuration

		tokenRenewalInterval, err := strconv.ParseFloat(vaultTokenRenewalInterval, 64)
		if err != nil {
			tokenRenewalInterval = float64(tokenLeaseDuration) * 0.5
		}

		tokenRenewalRetryInterval, err := strconv.ParseFloat(vaultTokenRenewalRetryInterval, 64)
		if err != nil {
			tokenRenewalRetryInterval = 30.0
		}

		apiClient.SetToken(secret.Auth.ClientToken)

		return &Client{
			client:                    apiClient,
			renewToken:                renewToken,
			tokenLeaseDuration:        tokenLeaseDuration,
			tokenRenewalInterval:      tokenRenewalInterval,
			tokenRenewalRetryInterval: tokenRenewalRetryInterval,
			rootVaultNamespace:        vaultNamespace,
			requestToken: func(c *Client) error {
				data, err := gcpLoginDataFunc()
				if err != nil {
					return err
				}
				secret, err := apiClient.Logical().Write(vaultGcpPath+"/login", data)
				if err != nil {
					return err
				}
				c.client.SetToken(secret.Auth.ClientToken)
				// Update token lease duration and renewal interval
				c.tokenLeaseDuration = secret.Auth.LeaseDuration
				c.tokenRenewalInterval, err = strconv.ParseFloat(vaultTokenRenewalInterval, 64)
				if err != nil {
					c.tokenRenewalInterval = float64(c.tokenLeaseDuration) * 0.5
				}
				return nil
			},
<<<<<<< HEAD
			PKIRenew:      PKIRenew,
			DatabaseRenew: databaseRenew,
=======
			pkiRenew: pkiRenew,
>>>>>>> 07e1879a
		}, nil
	}

	return nil, fmt.Errorf("invalid authentication method")
}

func stsSigningResolver(service, region string, optFns ...func(*endpoints.Options)) (endpoints.ResolvedEndpoint, error) {
	defaultEndpoint, err := endpoints.DefaultResolver().EndpointFor(service, region, optFns...)
	if err != nil {
		return defaultEndpoint, err
	}
	defaultEndpoint.SigningRegion = region
	return defaultEndpoint, nil
}

func setVaultIDs(idType string) string {
	var idPath string

	if idType == "role" {
		id, found := os.LookupEnv("VAULT_ROLE_ID")
		if found {
			return id
		}
		idPath = os.Getenv("VAULT_ROLE_ID_PATH")
	}

	if idType == "secret" {
		id, found := os.LookupEnv("VAULT_SECRET_ID")
		if found {
			return id
		}
		idPath = os.Getenv("VAULT_SECRET_ID_PATH")
	}

	id, err := ioutil.ReadFile(idPath)
	if err != nil {
		log.WithValues("VaultFilePath", idPath).Error(err, "missing secret vault-secrets-operator or bad path in volume")
		return string(id)
	}

	return string(id)
}<|MERGE_RESOLUTION|>--- conflicted
+++ resolved
@@ -96,11 +96,8 @@
 	vaultTokenMaxTTL := os.Getenv("VAULT_TOKEN_MAX_TTL")
 	vaultNamespace := os.Getenv("VAULT_NAMESPACE")
 	vaultPKIRenew := os.Getenv("VAULT_PKI_RENEW")
-<<<<<<< HEAD
 	vaultDatabaseRenew := os.Getenv("VAULT_DATABASE_RENEW")
-=======
 	vaultAzureMsiObjectID := os.Getenv("AZURE_MSI_OBJECT_ID")
->>>>>>> 07e1879a
 
 	// Create new Vault configuration. This configuration is used to create the
 	// API client. We set the timeout of the HTTP client to 10 seconds.
@@ -187,12 +184,8 @@
 			tokenRenewalInterval:      tokenRenewalInterval,
 			tokenRenewalRetryInterval: tokenRenewalRetryInterval,
 			rootVaultNamespace:        vaultNamespace,
-<<<<<<< HEAD
 			PKIRenew:                  PKIRenew,
 			DatabaseRenew:             databaseRenew,
-=======
-			pkiRenew:                  pkiRenew,
->>>>>>> 07e1879a
 		}, nil
 	}
 
@@ -253,12 +246,8 @@
 			tokenRenewalInterval:      tokenRenewalInterval,
 			tokenRenewalRetryInterval: tokenRenewalRetryInterval,
 			rootVaultNamespace:        vaultNamespace,
-<<<<<<< HEAD
 			PKIRenew:                  PKIRenew,
 			DatabaseRenew:             databaseRenew,
-=======
-			pkiRenew:                  pkiRenew,
->>>>>>> 07e1879a
 		}, nil
 	}
 
@@ -337,12 +326,8 @@
 				}
 				return nil
 			},
-<<<<<<< HEAD
 			PKIRenew:      PKIRenew,
 			DatabaseRenew: databaseRenew,
-=======
-			pkiRenew: pkiRenew,
->>>>>>> 07e1879a
 		}, nil
 	}
 
@@ -414,12 +399,8 @@
 			tokenRenewalInterval:      tokenRenewalInterval,
 			tokenRenewalRetryInterval: tokenRenewalRetryInterval,
 			rootVaultNamespace:        vaultNamespace,
-<<<<<<< HEAD
 			PKIRenew:                  PKIRenew,
 			DatabaseRenew:             databaseRenew,
-=======
-			pkiRenew:                  pkiRenew,
->>>>>>> 07e1879a
 		}, nil
 
 	}
@@ -609,12 +590,8 @@
 				}
 				return nil
 			},
-<<<<<<< HEAD
 			PKIRenew:      PKIRenew,
 			DatabaseRenew: databaseRenew,
-=======
-			pkiRenew: pkiRenew,
->>>>>>> 07e1879a
 		}, nil
 	}
 
@@ -753,12 +730,8 @@
 				}
 				return nil
 			},
-<<<<<<< HEAD
 			PKIRenew:      PKIRenew,
 			DatabaseRenew: databaseRenew,
-=======
-			pkiRenew: pkiRenew,
->>>>>>> 07e1879a
 		}, nil
 	}
 
