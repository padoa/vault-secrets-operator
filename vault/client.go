package vault

import (
	b64 "encoding/base64"
	"encoding/json"
	"fmt"
	"time"

	"github.com/hashicorp/vault/api"
)

// RequestToken is a function to request a new Vault token, specific for auth method.
type RequestToken func(*Client) error

// Client is the structure of our global client for Vault.
type Client struct {
	// client is the API client for requests against Vault.
	client *api.Client
	// tokenLeaseDuration is the lease duration of the token for the interaction with vault.
	tokenLeaseDuration int
	// renewToken is whether the operator should renew its own token
	// to be used when a service external to the operator renews the token itself
	// defaults to true
	renewToken bool
	// tokenRenewalInterval is the time between two successive vault token renewals.
	tokenRenewalInterval float64
	// tokenRenewalRetryInterval is the time until a failed vault token renewal is retried.
	tokenRenewalRetryInterval float64
	// tokenMaxTTL is the maximum lifetime for the token in seconds, after that time a new token
	// must be requested. Zero means the tokens lives and can be renewed forever.
	tokenMaxTTL int
	// requestToken is a function to request a new Vault token, specific for auth method.
	requestToken RequestToken
	// vault namespace
	rootVaultNamespace string
	// failedRenewTokenAttempts is the number of failed renew token attempts, if the renew token function fails 5 times
	// the liveness probe will fail, to force a restart of the operator.
	failedRenewTokenAttempts int
<<<<<<< HEAD
	// PKIRenew minimum remaining period of validity before certificate renewal
	PKIRenew time.Duration
	// DatabaseRenew is the minimum remaining period of validity before credential renewal
	DatabaseRenew time.Duration
=======
	// pkiRenew minimum remaining period of validity before certificate renewal
	pkiRenew time.Duration
>>>>>>> 07e1879a
}

// PerformRenewToken returns whether the operator should renew its token
func (c *Client) PerformRenewToken() bool {
	return c.renewToken
}

// RenewToken renews the provided token after the half of the lease duration is
// passed, retrying every 30 seconds in case of errors.
func (c *Client) RenewToken() {
	started := time.Now()
	for {
		// Set the namespace to the value from the VAULT_NAMESPACE environment
		// variable, because the namespace will always change, when a secret is
		// requested.
		if c.rootVaultNamespace != "" {
			c.client.SetNamespace(c.rootVaultNamespace)
		}

		// Request a new token if the actual token lifetime more than the specified maximum
		// lifetime.
		elapsed := time.Now().Sub(started).Seconds()
		if c.tokenMaxTTL > 0 && elapsed >= float64(c.tokenMaxTTL) && c.requestToken != nil {
			log.Info("Request new Vault token")
			err := c.requestToken(c)
			if err != nil {
				log.Error(err, "Could not request a new token")
				c.failedRenewTokenAttempts = c.failedRenewTokenAttempts + 1
				time.Sleep(time.Duration(c.tokenRenewalRetryInterval) * time.Second)
			} else {
				c.failedRenewTokenAttempts = 0
				started = time.Now()
				time.Sleep(time.Duration(c.tokenRenewalInterval) * time.Second)
			}
			continue
		}

		log.Info("Renew Vault token")
		_, err := c.client.Auth().Token().RenewSelf(c.tokenLeaseDuration)
		if err != nil {
			log.Error(err, "Could not renew token")
			c.failedRenewTokenAttempts = c.failedRenewTokenAttempts + 1
			time.Sleep(time.Duration(c.tokenRenewalRetryInterval) * time.Second)
		} else {
			c.failedRenewTokenAttempts = 0
			time.Sleep(time.Duration(c.tokenRenewalInterval) * time.Second)
		}
	}
}

// GetHealth checks if the failedRenewTokenAttempts hits the given thresholds. If this is the case an error is returned.
func (c *Client) GetHealth(threshold int) error {
	if c.failedRenewTokenAttempts >= threshold {
		return fmt.Errorf("Renew Vault token failed %d times", c.failedRenewTokenAttempts)
	}

	return nil
}

// RenewLease renews a secret lease and returns the time at which it will expire.
func (c *Client) RenewLease(leaseId string, increment int) (*time.Time, error) {
	secret, err := c.client.Sys().Renew(leaseId, increment)
	if err != nil {
		return nil, err
	}

	expiresAt := time.Now().Add(time.Duration(secret.LeaseDuration) * time.Second)

	return &expiresAt, nil
}

func (c *Client) RevokeLease(leaseId string) error {
	return c.client.Sys().Revoke(leaseId)
}

// contains checks if a given key is in a slice of keys.
func contains(key string, keys []string) bool {
	for _, k := range keys {
		if k == key {
			return true
		}
	}

	return false
}

// Renders the secret data for a Kubernetes secret. We only add the provided
// keys to the resulting data or if there are no keys provided we add all
// keys of the secret.
// To support nested secret values we check the type of the value first. If
// The type is 'map[string]interface{}' we marshal the value to a JSON
// string, which can be used for the Kubernetes secret.
func convertData(secretData map[string]interface{}, keys []string, isBinary bool) (map[string][]byte, error) {
	var err error
	data := make(map[string][]byte)
	for key, value := range secretData {
		if value == nil {
			continue
		}
		if len(keys) == 0 || contains(key, keys) {
			switch value.(type) {
			case map[string]interface{}:
				jsonString, err := json.Marshal(value)
				if err != nil {
					return nil, err
				}
				data[key] = []byte(jsonString)
			case string:
				if isBinary {
					data[key], err = b64.StdEncoding.DecodeString(value.(string))
					if err != nil {
						return nil, err
					}
				} else {
					data[key] = []byte(value.(string))
				}
			case json.Number:
				data[key] = []byte(value.(json.Number))
			case bool:
				data[key] = []byte(fmt.Sprintf("%t", value.(bool)))
			default:
				return nil, fmt.Errorf("could not parse secret value")
			}
		}
	}

	return data, nil
<<<<<<< HEAD
=======
}

// kvPreflightVersionRequest checks which version of the key values secrets
// engine is used for the given path.
// This function is copy/past from the github.com/hashicorp/vault repository,
// see: https://github.com/hashicorp/vault/blob/f843c09dd15ca4982e60fa12dea48c8f7d7e0373/command/kv_helpers.go#L44
func (c *Client) kvPreflightVersionRequest(path string) (string, int, error) {
	// We don't want to use a wrapping call here so save any custom value and
	// restore after
	currentWrappingLookupFunc := c.client.CurrentWrappingLookupFunc()
	c.client.SetWrappingLookupFunc(nil)
	defer c.client.SetWrappingLookupFunc(currentWrappingLookupFunc)
	currentOutputCurlString := c.client.OutputCurlString()
	c.client.SetOutputCurlString(false)
	defer c.client.SetOutputCurlString(currentOutputCurlString)

	r := c.client.NewRequest("GET", "/v1/sys/internal/ui/mounts/"+path)
	resp, err := c.client.RawRequest(r)
	if resp != nil {
		defer resp.Body.Close()
	}
	if err != nil {
		// If we get a 404 we are using an older version of vault, default to
		// version 1
		if resp != nil && resp.StatusCode == 404 {
			return "", 1, nil
		}

		return "", 0, err
	}

	secret, err := api.ParseSecret(resp.Body)
	if err != nil {
		return "", 0, err
	}
	if secret == nil {
		return "", 0, errors.New("nil response from pre-flight request")
	}
	var mountPath string
	if mountPathRaw, ok := secret.Data["path"]; ok {
		mountPath = mountPathRaw.(string)
	}
	options := secret.Data["options"]
	if options == nil {
		return mountPath, 1, nil
	}
	versionRaw := options.(map[string]interface{})["version"]
	if versionRaw == nil {
		return mountPath, 1, nil
	}
	version := versionRaw.(string)
	switch version {
	case "", "1":
		return mountPath, 1, nil
	case "2":
		return mountPath, 2, nil
	}

	return mountPath, 1, nil
}

// isKVv2 returns true if a KVv2 is used for the given path and false if a KVv1
// secret engine is used.
// This function is copy/past from the github.com/hashicorp/vault repository,
// see: https://github.com/hashicorp/vault/blob/f843c09dd15ca4982e60fa12dea48c8f7d7e0373/command/kv_helpers.go#L99
func (c *Client) isKVv2(path string) (string, bool, error) {
	mountPath, version, err := c.kvPreflightVersionRequest(path)
	if err != nil {
		return "", false, err
	}

	return mountPath, version == 2, nil
}

// addPrefixToVKVPath adds the given prefix to the given path.
// This function is copy/past from the github.com/hashicorp/vault repository,
// see: https://github.com/hashicorp/vault/blob/f843c09dd15ca4982e60fa12dea48c8f7d7e0373/command/kv_helpers.go#L108
func (c *Client) addPrefixToVKVPath(p, mountPath, apiPrefix string) string {
	switch {
	case p == mountPath, p == strings.TrimSuffix(mountPath, "/"):
		return path.Join(mountPath, apiPrefix)
	default:
		p = strings.TrimPrefix(p, mountPath)
		return path.Join(mountPath, apiPrefix, p)
	}
}

func (c *Client) GetPKIRenew() time.Duration {
	return c.pkiRenew
>>>>>>> 07e1879a
}<|MERGE_RESOLUTION|>--- conflicted
+++ resolved
@@ -36,15 +36,10 @@
 	// failedRenewTokenAttempts is the number of failed renew token attempts, if the renew token function fails 5 times
 	// the liveness probe will fail, to force a restart of the operator.
 	failedRenewTokenAttempts int
-<<<<<<< HEAD
 	// PKIRenew minimum remaining period of validity before certificate renewal
 	PKIRenew time.Duration
 	// DatabaseRenew is the minimum remaining period of validity before credential renewal
 	DatabaseRenew time.Duration
-=======
-	// pkiRenew minimum remaining period of validity before certificate renewal
-	pkiRenew time.Duration
->>>>>>> 07e1879a
 }
 
 // PerformRenewToken returns whether the operator should renew its token
@@ -172,96 +167,4 @@
 	}
 
 	return data, nil
-<<<<<<< HEAD
-=======
-}
-
-// kvPreflightVersionRequest checks which version of the key values secrets
-// engine is used for the given path.
-// This function is copy/past from the github.com/hashicorp/vault repository,
-// see: https://github.com/hashicorp/vault/blob/f843c09dd15ca4982e60fa12dea48c8f7d7e0373/command/kv_helpers.go#L44
-func (c *Client) kvPreflightVersionRequest(path string) (string, int, error) {
-	// We don't want to use a wrapping call here so save any custom value and
-	// restore after
-	currentWrappingLookupFunc := c.client.CurrentWrappingLookupFunc()
-	c.client.SetWrappingLookupFunc(nil)
-	defer c.client.SetWrappingLookupFunc(currentWrappingLookupFunc)
-	currentOutputCurlString := c.client.OutputCurlString()
-	c.client.SetOutputCurlString(false)
-	defer c.client.SetOutputCurlString(currentOutputCurlString)
-
-	r := c.client.NewRequest("GET", "/v1/sys/internal/ui/mounts/"+path)
-	resp, err := c.client.RawRequest(r)
-	if resp != nil {
-		defer resp.Body.Close()
-	}
-	if err != nil {
-		// If we get a 404 we are using an older version of vault, default to
-		// version 1
-		if resp != nil && resp.StatusCode == 404 {
-			return "", 1, nil
-		}
-
-		return "", 0, err
-	}
-
-	secret, err := api.ParseSecret(resp.Body)
-	if err != nil {
-		return "", 0, err
-	}
-	if secret == nil {
-		return "", 0, errors.New("nil response from pre-flight request")
-	}
-	var mountPath string
-	if mountPathRaw, ok := secret.Data["path"]; ok {
-		mountPath = mountPathRaw.(string)
-	}
-	options := secret.Data["options"]
-	if options == nil {
-		return mountPath, 1, nil
-	}
-	versionRaw := options.(map[string]interface{})["version"]
-	if versionRaw == nil {
-		return mountPath, 1, nil
-	}
-	version := versionRaw.(string)
-	switch version {
-	case "", "1":
-		return mountPath, 1, nil
-	case "2":
-		return mountPath, 2, nil
-	}
-
-	return mountPath, 1, nil
-}
-
-// isKVv2 returns true if a KVv2 is used for the given path and false if a KVv1
-// secret engine is used.
-// This function is copy/past from the github.com/hashicorp/vault repository,
-// see: https://github.com/hashicorp/vault/blob/f843c09dd15ca4982e60fa12dea48c8f7d7e0373/command/kv_helpers.go#L99
-func (c *Client) isKVv2(path string) (string, bool, error) {
-	mountPath, version, err := c.kvPreflightVersionRequest(path)
-	if err != nil {
-		return "", false, err
-	}
-
-	return mountPath, version == 2, nil
-}
-
-// addPrefixToVKVPath adds the given prefix to the given path.
-// This function is copy/past from the github.com/hashicorp/vault repository,
-// see: https://github.com/hashicorp/vault/blob/f843c09dd15ca4982e60fa12dea48c8f7d7e0373/command/kv_helpers.go#L108
-func (c *Client) addPrefixToVKVPath(p, mountPath, apiPrefix string) string {
-	switch {
-	case p == mountPath, p == strings.TrimSuffix(mountPath, "/"):
-		return path.Join(mountPath, apiPrefix)
-	default:
-		p = strings.TrimPrefix(p, mountPath)
-		return path.Join(mountPath, apiPrefix, p)
-	}
-}
-
-func (c *Client) GetPKIRenew() time.Duration {
-	return c.pkiRenew
->>>>>>> 07e1879a
 }