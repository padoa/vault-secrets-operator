--- conflicted
+++ resolved
@@ -4,6 +4,8 @@
 	b64 "encoding/base64"
 	"encoding/json"
 	"fmt"
+	"path"
+	"strings"
 	"time"
 
 	"github.com/hashicorp/vault/api"
@@ -36,15 +38,10 @@
 	// failedRenewTokenAttempts is the number of failed renew token attempts, if the renew token function fails 5 times
 	// the liveness probe will fail, to force a restart of the operator.
 	failedRenewTokenAttempts int
-<<<<<<< HEAD
 	// PKIRenew minimum remaining period of validity before certificate renewal
 	PKIRenew time.Duration
 	// DatabaseRenew is the minimum remaining period of validity before credential renewal
 	DatabaseRenew time.Duration
-=======
-	// pkiRenew minimum remaining period of validity before certificate renewal
-	pkiRenew time.Duration
->>>>>>> dec708af
 }
 
 // PerformRenewToken returns whether the operator should renew its token
@@ -172,8 +169,6 @@
 	}
 
 	return data, nil
-<<<<<<< HEAD
-=======
 }
 
 // kvPreflightVersionRequest checks which version of the key values secrets
@@ -263,5 +258,4 @@
 
 func (c *Client) GetPKIRenew() time.Duration {
 	return c.pkiRenew
->>>>>>> dec708af
 }