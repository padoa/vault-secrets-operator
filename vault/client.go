--- conflicted
+++ resolved
@@ -101,63 +101,13 @@
 	return nil
 }
 
-<<<<<<< HEAD
 func (c *Client) IsNamespaceRestricted() (bool, string) {
 	return c.restrictNamespace, c.rootVaultNamespace
 }
 
-// GetSecret returns the value for a given secret.
-func (c *Client) GetSecret(secretEngine string, path string, keys []string, version int, isBinary bool, vaultNamespace string) (map[string][]byte, error) {
-	// Get the secret for the given path and return the secret data.
-	log.Info(fmt.Sprintf("Read secret %s", path))
-
-	// Check if the vaultNamespace field is set for the secret. If the field is
-	// set we use the configured root namespace from the VAULT_NAMESPACE and
-	// the value from the vaultNamespace field to build the final namespace
-	// path. If the field is not set but VAULT_NAMESPACE has a value, we
-	// just use the latter.
-	// If the vaultNamespace field is set, but not the VAULT_NAMESPACE
-	// environment variable we return an error, because the authentication
-	// already failed.
-	if c.rootVaultNamespace != "" {
-		log.WithValues("rootVaultNamespace", c.rootVaultNamespace, "vaultNamespace", vaultNamespace).Info(fmt.Sprintf("Use Vault Namespace to read secret %s", path))
-		if vaultNamespace != "" && !c.restrictNamespace {
-			c.client.SetNamespace(c.rootVaultNamespace + "/" + vaultNamespace)
-		} else {
-			c.client.SetNamespace(c.rootVaultNamespace)
-		}
-	} else if c.rootVaultNamespace == "" && vaultNamespace != "" {
-		return nil, fmt.Errorf("vaultNamespace field can not be used, because the VAULT_NAMESPACE environment variable is not set")
-	}
-
-	// Check if the KVv1 or KVv2 is used for the provided secret and determin
-	// the mount path of the secrets engine.
-	mountPath, v2, err := c.isKVv2(path)
-	if err != nil {
-		return nil, err
-	}
-
-	// If the KVv2 secrets engine is used we add the 'data' prefix to the
-	// secrets path. If a version is provided we fill the request data with the
-	// version parameter.
-	// NOTE: Without any request data the ReadWithData method will act like the
-	// Read method.
-	reqData := make(map[string][]string)
-
-	if v2 {
-		path = c.addPrefixToVKVPath(path, mountPath, "data")
-
-		if version > 0 {
-			reqData["version"] = []string{strconv.Itoa(version)}
-		}
-	}
-
-	secret, err := c.client.Logical().ReadWithData(path, reqData)
-=======
 // RenewLease renews a secret lease and returns the time at which it will expire.
 func (c *Client) RenewLease(leaseId string, increment int) (*time.Time, error) {
 	secret, err := c.client.Sys().Renew(leaseId, increment)
->>>>>>> dd8cf224
 	if err != nil {
 		return nil, err
 	}
