--- conflicted
+++ resolved
@@ -1,17 +1,9 @@
-<<<<<<< HEAD
-
-=======
->>>>>>> 07e1879a
 ---
 apiVersion: apiextensions.k8s.io/v1
 kind: CustomResourceDefinition
 metadata:
   annotations:
-<<<<<<< HEAD
-    controller-gen.kubebuilder.io/version: v0.6.0
-=======
     controller-gen.kubebuilder.io/version: v0.9.0
->>>>>>> 07e1879a
   creationTimestamp: null
   name: vaultsecrets.ricoberger.de
 spec:
